--- conflicted
+++ resolved
@@ -1,5 +1,7 @@
 # frozen_string_literal: false
 require_relative 'utils'
+
+if defined?(OpenSSL) && defined?(OpenSSL::PKey::DSA)
 
 class OpenSSL::TestPKeyDSA < OpenSSL::PKeyTestCase
   def test_private
@@ -39,10 +41,6 @@
       assert_equal true, dsa512.verify(OpenSSL::Digest::DSS1.new, signature, data)
     end
 
-<<<<<<< HEAD
-=======
-    return unless openssl?(1, 0, 0)
->>>>>>> 230467d2
     signature = dsa512.sign("SHA1", data)
     assert_equal true, dsa512.verify("SHA1", signature, data)
 
@@ -197,4 +195,6 @@
   def assert_same_dsa(expected, key)
     check_component(expected, key, [:p, :q, :g, :pub_key, :priv_key])
   end
+end
+
 end