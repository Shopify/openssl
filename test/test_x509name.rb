--- conflicted
+++ resolved
@@ -317,7 +317,6 @@
     assert_equal("Namiki", ary[5][1])
   end
 
-<<<<<<< HEAD
   def test_add_entry_placing
     der = %w{ 30 2A
                  31 12
@@ -352,8 +351,6 @@
     assert_equal("CN=unya,OU=b+OU=a,O=ruby-lang", dn.dup.to_s(OpenSSL::X509::Name::RFC2253))
   end
 
-=======
->>>>>>> 307db490
   def test_to_s
     dn = [
       ["DC", "org"],
@@ -374,30 +371,30 @@
     assert_equal "DC = org, DC = ruby-lang, " \
       "CN = \"\\E3\\83\\95\\E3\\83\\BC, \\E3\\83\\90\\E3\\83\\BC\"",
       name.to_s(OpenSSL::X509::Name::ONELINE)
-<<<<<<< HEAD
-  end
-
-  def test_to_utf8
-    dn = [
-      ["DC", "org"],
-      ["DC", "ruby-lang"],
-      ["CN", "フー, バー"],
-    ]
-    name = OpenSSL::X509::Name.new
-    dn.each { |x| name.add_entry(*x) }
-
-    str = name.to_utf8
-    expected = "CN=フー\\, バー,DC=ruby-lang,DC=org".force_encoding("UTF-8")
-    assert_equal expected, str
-    assert_equal Encoding.find("UTF-8"), str.encoding
-=======
 
     empty = OpenSSL::X509::Name.new
     assert_equal "", empty.to_s
     assert_equal "", empty.to_s(OpenSSL::X509::Name::COMPAT)
     assert_equal "", empty.to_s(OpenSSL::X509::Name::RFC2253)
     assert_equal "", empty.to_s(OpenSSL::X509::Name::ONELINE)
->>>>>>> 307db490
+  end
+
+  def test_to_utf8
+    dn = [
+      ["DC", "org"],
+      ["DC", "ruby-lang"],
+      ["CN", "フー, バー"],
+    ]
+    name = OpenSSL::X509::Name.new
+    dn.each { |x| name.add_entry(*x) }
+
+    str = name.to_utf8
+    expected = "CN=フー\\, バー,DC=ruby-lang,DC=org".force_encoding("UTF-8")
+    assert_equal expected, str
+    assert_equal Encoding.find("UTF-8"), str.encoding
+
+    empty = OpenSSL::X509::Name.new
+    assert_equal "", empty.to_utf8
   end
 
   def test_equals2
