--- conflicted
+++ resolved
@@ -546,11 +546,7 @@
 
 /*
  * call-seq:
-<<<<<<< HEAD
- *   StoreContext.new(store, cert = nil, chain = nil)
-=======
  *   StoreContext.new(store, cert = nil, untrusted = nil)
->>>>>>> 0b18d188
  *
  * Sets up a StoreContext for a verification of the X.509 certificate _cert_.
  */
