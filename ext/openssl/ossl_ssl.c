--- conflicted
+++ resolved
@@ -1466,12 +1466,8 @@
     GetOpenFile(io, fptr);
     rb_io_check_readable(fptr);
     rb_io_check_writable(fptr);
-<<<<<<< HEAD
-    SSL_set_fd(ssl, TO_SOCKET(fptr->fd));
-=======
-    if (!SSL_set_fd(ssl, TO_SOCKET(FPTR_TO_FD(fptr))))
+    if (!SSL_set_fd(ssl, TO_SOCKET(fptr->fd)))
 	ossl_raise(eSSLError, "SSL_set_fd");
->>>>>>> dde512aa
 
     return Qtrue;
 }
